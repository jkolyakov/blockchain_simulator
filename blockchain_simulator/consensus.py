from __future__ import annotations
from abc import ABC, abstractmethod
from typing import Type, TYPE_CHECKING
import random

if TYPE_CHECKING:
    from blockchain_simulator.node import NodeBase
    from blockchain_simulator.block import BlockBase,GhostBlock
    from blockchain_simulator.blockchain import BlockchainBase

# ============================
# CONSENSUS PROTOCOL ABSTRACT CLASS
# ============================

class ConsensusProtocol(ABC):
    """Abstract class for defining custom consensus protocols."""
    
    @abstractmethod
    def select_best_block(self, chain: 'BlockchainBase') -> 'BlockBase':
        """
        Selects the best block for a mined node's parent based on the consensus protocol.

        :param node: The node running the protocol.
        :return: The best block to extend from.
        """
        pass
    
    @abstractmethod
    def select_from_proposed(self, node: 'NodeBase') -> 'BlockBase':
        """
        Selects a block from the proposed blocks via the consensus protocol.

        :param node: The node running the protocol.
        :return: The selected block.
        """
        pass
    
    def execute_consensus(self, node: 'NodeBase') -> None:
        """
        Executes a step in the consensus protocol.

        :param node: The node running the protocol.
        """
        if not node.proposed_blocks:
            return  # No blocks proposed
<<<<<<< HEAD

        best_block = self.select_from_proposed(node)

        # If the best block is already in the chain, do nothing
        if best_block.block_id in node.blockchain.blocks:
            return

        # Accept the block into the blockchain
        self.accept_consensus_block(node, best_block, True)

        # If the protocol requires broadcasting, send it to peers
        if self.requires_broadcast():
            self.broadcast_consensus_block(node, best_block)
    
    def accept_consensus_block(self, node: 'NodeBase', block: 'BlockBase', is_proposer: bool) -> None:
=======
        
        selected_blocks = self.select_from_proposed(node)
        if isinstance(selected_blocks, list): # If the best block is a list of blocks we should try to accept all of them
            for block in selected_blocks:
                self.accept_consensus_block(node, block)
        elif selected_blocks.block_id in node.blockchain.blocks:
            return  # Block already part of the chain
        else:
            self.accept_consensus_block(node, selected_blocks)
            
        # Track the number of consensus executions
        node.network.metrics["consensus_executions"] += 1

        # If a fork was resolved, increment fork resolutions
        if len(node.blockchain.blocks) > 1:
            node.network.metrics["fork_resolutions"] += 1
        
        # Done after metrics to ensure logs are correct
        if isinstance(selected_blocks, list): # If the best block is a list of blocks we should broadcast all of them
            for block in selected_blocks:
                self.broadcast_consensus_block(node, block)
        else:
            self.broadcast_consensus_block(node, selected_blocks)
    
    def accept_consensus_block(self, node: 'NodeBase', block: 'BlockBase') -> bool:
>>>>>>> 60a0e3ef
        """
        Accepts a block into the blockchain.

        :param node: The node running the protocol.
        :param block: The block to accept.
        :param is_proposer: indicates if the node was the proposer of the block or not
        """
<<<<<<< HEAD
        node.blockchain.add_received_block(block,is_proposer)
        for node_block in node.proposed_block_queue:
            if node_block.block_id == block.block_id:
                node.proposed_block_queue.remove(node_block)            #delete the block from proposed block list if it is the same as the output of consensus since it has already been added to the main chain

=======
        node.blockchain.add_block(block, node)
        node.proposed_blocks.discard(block)  # Remove from proposed blocks (doesn't matter if not present)
        # Ensure the block weight updates correctly
        self.update_weights(block)
        node.head = self.select_best_block(node.blockchain)  # Update the head
>>>>>>> 60a0e3ef
    
    def requires_broadcast(self) -> bool:
        """
        Returns whether the consensus protocol requires broadcasting.
        """
        return False

    def broadcast_consensus_block(self, node: 'NodeBase', block: 'BlockBase') -> None:
        """
        Broadcasts a block to all peers.

        :param node: The node broadcasting the block.
        :param block: The block to broadcast.
        """
        if not self.requires_broadcast():
            return  # No need to broadcast
        for peer in node.peers:
            delay = node.network.get_network_delay(node, peer)
            node.env.process(self.receive_consensus_block(peer, block, delay))
            
    @abstractmethod
    def receive_consensus_block(self, node: NodeBase, block: BlockBase, delay: float, sender_id: int):
        """Processes an incoming consensus-finalized block."""
        pass
    
    @abstractmethod
    def update_weights(self, block: 'BlockBase') -> None:
        """
        Updates the weight of all ancestor blocks in the tree.

        :param block: The block to update weights from.
        """
        pass
    
    @abstractmethod
    def propose_block(self, node: NodeBase, block: BlockBase):
        """Handles how blocks are proposed based on the consensus protocol."""
        pass
    
    def count_orphaned_blocks(self, node: 'NodeBase') -> int:
        """
        Counts the number of orphaned blocks in the blockchain.
        Needs to be implemented to track orphaned blocks for metrics

        :param node: The node running the protocol.
        :return: The number of orphaned blocks.
        """
        return len(node.blockchain.blocks) - self.chain_length(node)

    
    def chain_length(self, node: 'NodeBase') -> int:
        """
        Returns the length of the longest chain.

        :param node: The node running the protocol.
        :return: The length of the chain.
        """
        length = 0
        current = self.select_best_block(node.blockchain)
        while current:
            length += 1
            current = current.parent
        return length
    
# ============================
# CONSENSUS PROTOCOL IMPLEMENTATIONS
# ============================
class GHOSTProtocol(ConsensusProtocol):
    """Implements the GHOST (Greedy Heaviest Observed Subtree) consensus protocol."""

    def select_best_block(self, blockchain: 'BlockchainBase') -> 'GhostBlock':
        """
        Selects the heaviest subtree using the GHOST protocol.
        The best block is the one with the most cumulative weight.

        :param chain: The blockchain instance.
        :return: The block with the highest weight.
        """
        current = blockchain.genesis  # Start from genesis
        while current.children:
<<<<<<< HEAD
            current = max(current.children, key=lambda b: b.tree_weight)
=======
            current = max(current.children, key=lambda b: (b.weight, -b.block_id)) # Break ties by smallest block ID (hence the negative)
>>>>>>> 60a0e3ef
        return current

    def select_from_proposed(self, node: 'NodeBase') -> list['BlockBase']:
        """
        For GHOST, all blocks proposed blocks should be added to the blockchain.

        :param node: The node running the protocol.
        :return: The block with the highest weight.
        """
<<<<<<< HEAD
        # if not node.proposed_blocks:
            # return node.head  # If no proposed blocks, continue extending the current chain

        # return max(node.proposed_blocks, key=lambda b: b.weight, default=node.head)

        return node.get_proposed_block(self)
=======
        return list(node.proposed_blocks)

    def propose_block(self, node: NodeBase, block: BlockBase):
        """In GHOST, all blocks are added to the blockchain immediately."""
        if node.blockchain.is_valid_block(block): # Ensure the block is valid
            node.proposed_blocks.add(block)
>>>>>>> 60a0e3ef

    def requires_broadcast(self) -> bool:
        """
        GHOST requires broadcasting the chosen block since it ensures chain synchronization.

        :return: True (GHOST broadcasts selected blocks).
        """
        return True
    
    def update_weights(self, block: 'BlockBase'):
        """Updates the weight of all ancestor blocks in the tree."""
        while block:
            block.weight = 1 + sum(child.weight for child in block.children)
            block = block.parent  # Move up the chain
            
    def receive_consensus_block(self, node: NodeBase, block: BlockBase, delay: float):
        """Processes an incoming consensus-finalized block in GHOST."""
        yield node.env.timeout(delay)

        if block.block_id in node.blockchain.blocks:
            return  # Block already part of the chain

        self.propose_block(node, block)

        node.network.metrics["fork_resolutions"] += 1
    
class LongestChainProtocol(ConsensusProtocol):
    """Implements the Longest Chain consensus protocol (Bitcoin-style)."""
    
    def select_best_block(self, node: 'NodeBase') -> 'BlockBase':
        """
        Selects the longest chain's tip.

        :param node: The node running the protocol.
        :return: The block at the tip of the longest chain.
        """
        current: 'BlockBase' = node.blockchain.blocks[0]
        while current.children:
            current = max(current.children, key=lambda b: len(b.children))
        return current

class PoSProtocol(ConsensusProtocol):
    """Implements Proof-of-Stake (PoS) consensus."""
    
    def select_best_block(self, node: 'NodeBase') -> 'BlockBase':
        """
        Selects the block with the highest stake contribution.

        :param node: The node running the protocol.
        :return: The block with the highest stake-weighted contribution.
        """
        current: 'BlockBase' = node.blockchain.blocks[0]
        while current.children:
            current = max(current.children, key=lambda b: node.network.stakes.get(b.miner_id, 1))
        return current

class DAGProtocol(ConsensusProtocol):
    """Implements GHOSTDAG for DAG-based blockchains."""
    
    def select_best_block(self, node: 'NodeBase') -> 'BlockBase':
        """
        Selects the block with the highest weight in the DAG.

        :param node: The node running the protocol.
        :return: The highest-weighted block in the DAG structure.
        """
        sorted_blocks = sorted(node.blockchain.blocks.values(), key=lambda b: b.weight, reverse=True)
        return sorted_blocks[0] if sorted_blocks else node.blockchain.blocks[0]<|MERGE_RESOLUTION|>--- conflicted
+++ resolved
@@ -43,23 +43,6 @@
         """
         if not node.proposed_blocks:
             return  # No blocks proposed
-<<<<<<< HEAD
-
-        best_block = self.select_from_proposed(node)
-
-        # If the best block is already in the chain, do nothing
-        if best_block.block_id in node.blockchain.blocks:
-            return
-
-        # Accept the block into the blockchain
-        self.accept_consensus_block(node, best_block, True)
-
-        # If the protocol requires broadcasting, send it to peers
-        if self.requires_broadcast():
-            self.broadcast_consensus_block(node, best_block)
-    
-    def accept_consensus_block(self, node: 'NodeBase', block: 'BlockBase', is_proposer: bool) -> None:
-=======
         
         selected_blocks = self.select_from_proposed(node)
         if isinstance(selected_blocks, list): # If the best block is a list of blocks we should try to accept all of them
@@ -73,19 +56,20 @@
         # Track the number of consensus executions
         node.network.metrics["consensus_executions"] += 1
 
-        # If a fork was resolved, increment fork resolutions
-        if len(node.blockchain.blocks) > 1:
-            node.network.metrics["fork_resolutions"] += 1
-        
-        # Done after metrics to ensure logs are correct
-        if isinstance(selected_blocks, list): # If the best block is a list of blocks we should broadcast all of them
-            for block in selected_blocks:
-                self.broadcast_consensus_block(node, block)
-        else:
-            self.broadcast_consensus_block(node, selected_blocks)
-    
-    def accept_consensus_block(self, node: 'NodeBase', block: 'BlockBase') -> bool:
->>>>>>> 60a0e3ef
+        best_block = self.select_from_proposed(node)
+
+        # If the best block is already in the chain, do nothing
+        if best_block.block_id in node.blockchain.blocks:
+            return
+
+        # Accept the block into the blockchain
+        self.accept_consensus_block(node, best_block)
+
+        # If the protocol requires broadcasting, send it to peers
+        if self.requires_broadcast():
+            self.broadcast_consensus_block(node, best_block)
+    
+    def accept_consensus_block(self, node: 'NodeBase', block: 'BlockBase') -> None:
         """
         Accepts a block into the blockchain.
 
@@ -93,19 +77,9 @@
         :param block: The block to accept.
         :param is_proposer: indicates if the node was the proposer of the block or not
         """
-<<<<<<< HEAD
-        node.blockchain.add_received_block(block,is_proposer)
-        for node_block in node.proposed_block_queue:
-            if node_block.block_id == block.block_id:
-                node.proposed_block_queue.remove(node_block)            #delete the block from proposed block list if it is the same as the output of consensus since it has already been added to the main chain
-
-=======
         node.blockchain.add_block(block, node)
-        node.proposed_blocks.discard(block)  # Remove from proposed blocks (doesn't matter if not present)
-        # Ensure the block weight updates correctly
-        self.update_weights(block)
-        node.head = self.select_best_block(node.blockchain)  # Update the head
->>>>>>> 60a0e3ef
+        node.head = block
+        node.proposed_blocks.clear()
     
     def requires_broadcast(self) -> bool:
         """
@@ -186,11 +160,7 @@
         """
         current = blockchain.genesis  # Start from genesis
         while current.children:
-<<<<<<< HEAD
-            current = max(current.children, key=lambda b: b.tree_weight)
-=======
-            current = max(current.children, key=lambda b: (b.weight, -b.block_id)) # Break ties by smallest block ID (hence the negative)
->>>>>>> 60a0e3ef
+            current = max(current.children, key=lambda b: (b.tree_weight, -b.block_id)) # Break ties by smallest block ID (hence the negative)
         return current
 
     def select_from_proposed(self, node: 'NodeBase') -> list['BlockBase']:
@@ -200,21 +170,12 @@
         :param node: The node running the protocol.
         :return: The block with the highest weight.
         """
-<<<<<<< HEAD
-        # if not node.proposed_blocks:
-            # return node.head  # If no proposed blocks, continue extending the current chain
-
-        # return max(node.proposed_blocks, key=lambda b: b.weight, default=node.head)
-
         return node.get_proposed_block(self)
-=======
-        return list(node.proposed_blocks)
 
     def propose_block(self, node: NodeBase, block: BlockBase):
         """In GHOST, all blocks are added to the blockchain immediately."""
         if node.blockchain.is_valid_block(block): # Ensure the block is valid
             node.proposed_blocks.add(block)
->>>>>>> 60a0e3ef
 
     def requires_broadcast(self) -> bool:
         """
