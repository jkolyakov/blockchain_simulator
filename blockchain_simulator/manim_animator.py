from manim import *
from typing import List, Dict, Tuple, Any
import json, re
import numpy as np
from tqdm import tqdm


class AnimationLogger:
    def __init__(self):
        self.events: List[Tuple[float, str]] = []
        self.num_nodes: int = 0
        self.peers: Dict[int, List[int]] = {}

    def log_event(self, message: str, timestamp: float):
        self.events.append((timestamp, message))

    def set_num_nodes(self, num_nodes: int):
        self.num_nodes = num_nodes

    def set_peers(self, peers: Dict[int, List[int]]):
        self.peers = peers

    def save(self, filepath: str = "animation_events.json"):
        with open(filepath, "w") as f:
            json.dump({
                "num_nodes": self.num_nodes,
                "events": self.events,
                "peers": self.peers,
            }, f, indent=2)

# ======================
# Node + Edge Classes
# ======================

class BlockchainNode:
    def __init__(self, node_id: int, position: np.ndarray):
        # Initialize position, circle, and label for the node
        self.id = node_id
        self.position = position
        self.circle = Circle(radius=0.4, color=WHITE, fill_opacity=0.3).shift(position)
        self.label = Text(f"{node_id}", font_size=24).move_to(self.position)

    def get_objects(self) -> List[Mobject]:
        # Return node visuals (circle + label)
        return [self.circle, self.label]

    def pulse(self, color=YELLOW) -> Animation:
        # Return a pulsing animation (e.g., mining or adding)
        return Succession(
            AnimationGroup(self.circle.animate.set_fill(color, 1).scale(1.2)),
            AnimationGroup(self.circle.animate.set_fill(WHITE, 0.3).scale(1)),
            run_time=1
        )

class BlockchainEdge:
    def __init__(self, start_node: BlockchainNode, end_node: BlockchainNode):
        # Initialize an edge (line) between two nodes
        self.start_node = start_node
        self.end_node = end_node
        self.line = Line(start_node.position, end_node.position, stroke_opacity=0.3)
        pass

    def get_object(self) -> Mobject:
        # Return the line object for rendering
        return self.line


# ======================
# Network Visualizer
# ======================

class BlockchainVisualizer:
    def __init__(self):
        # Store nodes and edges
        self.nodes: Dict[int, BlockchainNode] = {}
        self.edges: Dict[Tuple[int, int], BlockchainEdge] = {}
        pass

    def build_network(self, num_nodes: int, peers: Dict[int, List[int]], radius: float = 3):
        # Create BlockchainNode and BlockchainEdge objects based on topology
        for i in range(num_nodes):
            angle = i * 2 * np.pi / num_nodes
            position = radius * np.array([np.cos(angle), np.sin(angle), 0]) + DOWN * 0.5
            self.nodes[i] = BlockchainNode(i, position)
        
        # Create edges based on peer connections
        for node_id_str, connected_nodes in peers.items():
            node_id = int(node_id_str)
            for connected_node in connected_nodes:
                # Create a unique identifier for the edge
                edge_id = tuple(sorted([node_id, connected_node]))
                if edge_id not in self.edges:
                    self.edges[edge_id] = BlockchainEdge(
                        self.nodes[node_id], 
                        self.nodes[connected_node]
                    )
        pass

    def get_all_objects(self) -> List[Mobject]:
        # Return all visual components (nodes and edges)
        objects = []
        for edge in self.edges.values():
            objects.append(edge.get_object())
        for node in self.nodes.values():
            objects.extend(node.get_objects())
        return objects
        pass


# ======================
# Animation Controller
# ======================

class BlockchainAnimation(Scene):
    def setup_from_json(self, json_path: str) -> Tuple[List[Tuple[float, str]], float, float]:
        # Load animation_events.json and extract:
        # - events: List of (timestamp, message)
        # - start_time and end_time
        # - build network and timeline
        with open(json_path, "r") as f:
            data = json.load(f)
            events = data["events"]
            num_nodes = data["num_nodes"]
            peers = data["peers"]
        
        self.visualizer = BlockchainVisualizer()
        self.node_blocks: Dict[Tuple[int, str], Mobject] = {}
        self.visualizer.build_network(num_nodes, peers)
        
        return events

    def parse_event(self, event_text: str) -> Tuple[str, Dict[str, Any]]:
        # Parse an event string into (event_type, parameters)
        # e.g., ("mined", {"node_id": 1, "block_id": "xyz"})
        if "mined block" in event_text:
            parts = event_text.split()
            node_id = int(parts[1])
            block_id = parts[-1]
            return "mined", {"node_id": node_id, "block_id": block_id}
            
        elif "added block" in event_text:
            parts = event_text.split()
            node_id = int(parts[1])
            block_id = event_text.split("Block(id=")[1].split(",")[0]
            return "added", {"node_id": node_id, "block_id": block_id}
            
        elif "broadcasting block" in event_text:
            parts = event_text.split()
            source_node = int(parts[1])
            targets_json = event_text.split("to ")[-1]
            targets = eval(targets_json)  # [(3, False, False), (4, True, True), ...] (node_id, dropped, duplicate)
            block_info = event_text.split("Block(")[1].split(")")[0]
            return "broadcast", {
                "source_node": source_node,
                "targets": targets,
                "block_info": block_info
            }
        
        elif "sending requested parent block" in event_text:
            parts = event_text.split()
            sender_id = int(parts[1])
            block_info = event_text.split("Block(")[1].split(")")[0]
            targets_json = event_text.split("to ")[-1]
            targets = eval(targets_json)
            return "send_parent", {
                "source_node": sender_id,
                "block_info": block_info,
                "targets": targets
            }
            
        elif "requested parent block" in event_text: # Needs to be after the sending requested parent block
            # Example: Node 2 requested parent block 3594946583, from: [Node(node_id=4,...), Node(node_id=5,...)] with ttl: 3
            parts = event_text.split()
            node_id = int(parts[1])
            block_id = parts[5].strip(",")

            # Extract all node_id=X values from the "from: [...]" section
            peer_id_matches = re.findall(r'node_id=(\d+)', event_text)
            peer_ids = [int(pid) for pid in peer_id_matches]
            # print(parts)
            return "request_parent", {
                "node_id": node_id,
                "block_id": block_id,
                "targets": peer_ids,
                "ttl": int(parts[-1])
            }
                
        # Default case
        return "unknown", {"text": event_text}

    def create_mining_animation(self, params: Dict[str, Any]) -> Animation:
        # Return animation for mining (pulse + block pop-up)
        node_id = params["node_id"]
        block_id = params["block_id"]
        node = self.visualizer.nodes[node_id]
        
        # Block setup: start at center of node
        block = Square(side_length=0.25, color=YELLOW).move_to(node.position + UP * 0.6).set_opacity(0)
        block_text = Text(f"B{block_id[-4:]}", font_size=14).next_to(block, UP, buff=0.1).set_opacity(0)
        
        self.node_blocks[(node_id, block_id)] = block # Store block for future reference
        
        mining_animation = Succession(
            AnimationGroup(node.circle.animate.set_fill(BLUE, 1).scale(1.2), 
                           ApplyMethod(block.set_opacity, 1),
                           ApplyMethod(block_text.set_opacity, 1),
                           lag_ratio=0.5,
                           ),
            AnimationGroup(node.circle.animate.set_fill(WHITE, 0.3).scale(1), 
                           block.animate.shift(DOWN * 0.6),
                           block_text.animate.shift(DOWN * 0.6),
                           ),
        )
        return mining_animation, AnimationGroup(ApplyMethod(block.set_fill, block.get_color(), 0), ApplyMethod(block.set_opacity, 0.8))
    
    def create_block_added_animation(self, params: Dict[str, Any]) -> Animation:
        # Return animation for block being accepted into the chain
        node_id = params["node_id"]
        block_id = params["block_id"]
        node = self.visualizer.nodes[node_id]
        
        key = (node_id, block_id)
        if key not in self.node_blocks: # TODO: Need to handle getting parent blocks as well so that the block object will exist
            return None, None  # Or handle missing case
        
        block = self.node_blocks[key]
        
        adding_animation = Succession(
            AnimationGroup(node.circle.animate.set_fill(GREEN, 1).scale(1.2),
                           ApplyMethod(block.set_color, GREEN)),
            AnimationGroup(node.circle.animate.set_fill(WHITE, 0.3).scale(1), 
                           ShrinkToCenter(block), lag_ratio=0.5),
        run_time = 1)
        return adding_animation, None

    def create_broadcasting_animation(self, params: Dict[str, Any]) -> Animation:
        source_node = self.visualizer.nodes[params["source_node"]]
        block_id = params["block_info"].split(",")[0].split("=")[-1]
        
        anims = []

        for target_id, dropped, duplicate in params["targets"]:
            edge_key = tuple(sorted((source_node.id, target_id)))
            edge = self.visualizer.edges[edge_key].line
            
            target_node = self.visualizer.nodes[target_id]
            if dropped:
                color = RED
            elif duplicate:
                color = ORANGE
            else:
                color = YELLOW
            
            block = Square(0.2, color=color).move_to(source_node.position).set_opacity(0)
            message = Circle(radius=0.1, color=color).move_to(block.get_center()).set_opacity(0)
            block_text = Text(f"B{block_id[-4:]}", font_size=14).next_to(message, UP, buff=0.15).set_opacity(0)
            # Add an updater to keep opacity = 1 during movement
            def keep_visible(mobj: VMobject):
                mobj.set_opacity(1)
            message.add_updater(keep_visible)
            block_text.add_updater(keep_visible)
            if dropped:
                mid = (source_node.position + target_node.position) / 2
                anims.append(
                    Succession(
                        AnimationGroup(
                            ApplyMethod(block.set_opacity, 1),
                            ApplyMethod(block_text.set_opacity, 1),
                            ApplyMethod(message.set_opacity, 1),
                            edge.animate.set_stroke(color = RED_D, opacity=1.0, width=4),
                        ),
                        AnimationGroup(
                            ReplacementTransform(block, message),
                            ApplyMethod(block.set_opacity, 0),
                            run_time=1
                        ),
                        AnimationGroup(
                            message.animate.move_to(mid),
                            block_text.animate.move_to(mid + UP * 0.15),
                            run_time=3
                        ),
                        AnimationGroup(
                            ShrinkToCenter(message),
                            ShrinkToCenter(block_text),
                            # message.animate.move_to(mid + DOWN * 0.2),
                            # block_text.animate.move_to(mid + DOWN * 0.2 + 0.15 * UP),
                            run_time=1
                        ),
                        AnimationGroup(
                            FadeOut(message),
                            FadeOut(block_text),
                            edge.animate.set_stroke(color = WHITE, opacity=0.3, width=2),
                        )
                    )
                )
            elif duplicate:
                duplicate_block = Square(0.2, color=ORANGE).move_to(target_node.position).set_opacity(0)
                duplicate_block_text = Text(f"D", font_size=14).move_to(duplicate_block.get_center()).set_opacity(0)
                anims.append(Succession(
                        AnimationGroup(
                            ApplyMethod(block.set_opacity, 1),
                            ApplyMethod(block_text.set_opacity, 1),
                            ApplyMethod(message.set_opacity, 1),
                            edge.animate.set_stroke(color = ORANGE, opacity=1.0, width=4),
                        ),
                        AnimationGroup(
                            ReplacementTransform(block, message),
                            ApplyMethod(block.set_opacity, 0),
                            run_time=1
                        ),
                        AnimationGroup(
                            message.animate.move_to(target_node.position),
                            block_text.animate.move_to(target_node.position + UP * 0.15),
                            run_time=3
                        ),
                        AnimationGroup(
                            target_node.circle.animate.set_fill(RED_D, 1).scale(1.2),
                            ReplacementTransform(message, duplicate_block),
                            ApplyMethod(duplicate_block.set_opacity, 1),
                            ApplyMethod(duplicate_block_text.set_opacity, 1),
                            edge.animate.set_stroke(color = WHITE, opacity=0.3, width=2),
                        ),
                        AnimationGroup(
                            target_node.circle.animate.set_fill(WHITE, 0.3).scale(1),
                            duplicate_block.animate.move_to(target_node.position + DOWN),
                            duplicate_block_text.animate.move_to(duplicate_block.get_center() + DOWN),
                            block_text.animate.move_to(target_node.position + DOWN + 0.2 * UP),
                            run_time=1
                        ),
                        AnimationGroup(
                            FadeOut(duplicate_block),
                            FadeOut(duplicate_block_text),
                            FadeOut(block_text),
                        )
                    ))
            else:
                final_block = Square(0.2, color=YELLOW).move_to(target_node.position).set_opacity(0)
                self.node_blocks[(target_id, block_id)] = final_block # Store block for future reference
                anims.append(
                    Succession(
                        AnimationGroup(
                            ApplyMethod(block.set_opacity, 1),
                            ApplyMethod(block_text.set_opacity, 1),
                            ApplyMethod(message.set_opacity, 1),
                            edge.animate.set_stroke(color = BLUE_D, opacity=1.0, width=4),
                        ),
                        AnimationGroup(
                            ReplacementTransform(block, message),
                            ApplyMethod(block.set_opacity, 0),
                            run_time=1
                        ),
                        AnimationGroup(
                            message.animate.move_to(target_node.position),
                            block_text.animate.move_to(target_node.position + UP * 0.15),
                            run_time=3
                        ),
                        AnimationGroup(
                            ReplacementTransform(message, final_block),
                            ApplyMethod(final_block.set_opacity, 1),
                            ApplyMethod(block_text.set_opacity, 0),
                            ApplyMethod(message.set_opacity, 0),
                            edge.animate.set_stroke(color = WHITE, opacity=0.3, width=2),
                        )
                    )
                )
            # Remove updater after animation
            block.remove_updater(keep_visible)
            message.remove_updater(keep_visible)
            block_text.remove_updater(keep_visible)
        if len(anims) == 0:
            return None
        return AnimationGroup(*anims, lag_ratio=0)
    
    def create_request_parent_animation(self, params: Dict[str, Any]) -> Animation:
        node_id = params["node_id"]
        block_id = params["block_id"]
        peer_ids = params["targets"]
        ttl = params["ttl"]
        source_node = self.visualizer.nodes[node_id]
        for target_id in peer_ids:
            edge_key = tuple(sorted((node_id, target_id)))
            edge = self.visualizer.edges[edge_key].line
            target_node = self.visualizer.nodes[target_id]
            anims = []
            
            triangle = Triangle(color=YELLOW_D).scale(0.25).move_to(source_node.position).set_opacity(0)
            triangle_text = Text(f"TTL={ttl}", font_size=14).next_to(triangle, UP, buff=0.1).set_opacity(0)
            block_id_text = Text(f"B{block_id[-4:]}", font_size=14).next_to(triangle, DOWN, buff=0.1).set_opacity(0)
            anims.append(Succession(
                AnimationGroup(ApplyMethod(triangle.set_opacity, 1),
                            ApplyMethod(triangle_text.set_opacity, 1),
                            ApplyMethod(block_id_text.set_opacity, 1),
                            edge.animate.set_stroke(color = YELLOW_D, opacity=1.0, width=4)),
                AnimationGroup(triangle.animate.move_to(target_node.position),
                            triangle_text.animate.move_to(target_node.position + UP * 0.15),
                            block_id_text.animate.move_to(target_node.position + DOWN * 0.15),),
                AnimationGroup(FadeOut(triangle),
                            FadeOut(triangle_text),
                            FadeOut(block_id_text),
                            edge.animate.set_stroke(color = WHITE, opacity=0.3, width=2))
            ))
        if len(anims) == 0:
            return None
        return AnimationGroup(*anims, lag_ratio=0)
    

    def construct(self, min_events: int = 0, max_events: int = 50):
        # Entry point:
        # - Load events
        # - Add visuals (nodes, edges, timeline)
        # - Play animations in order with delay/timeline update
        events = self.setup_from_json("animation_events.json")
        title = Text("Blockchain Network Animation", font_size=36).to_edge(UP)
        self.add(title)
        for obj in self.visualizer.get_all_objects():
            self.add(obj)
            
        # Store all animations
        current_time = 0
        animations = []
        
        # Play animations based on events
        event_counter = 0
        for timestamp, event in tqdm(events, total=min(len(events), max_events)):
            event_counter += 1
            delay = timestamp - current_time
            if event_counter > max_events:
                break
            if delay > 0:
                # animations.append(Wait(delay))
                pass
                
            current_time = timestamp
            event_type, params = self.parse_event(event)
            if event_type == "mined":
                animation, cleanup = self.create_mining_animation(params)
                # Encapsulate add+animation into a sequence
                group = animation
                if cleanup is not None:
                    group = Succession(group, cleanup, run_time = 2)
            elif event_type == "added":
                animation, cleanup = self.create_block_added_animation(params)
                if animation is None:
                    continue
                group = animation
                if cleanup is not None:
                    group = Succession(animation, cleanup, run_time = 2)
            elif event_type == "broadcast" or event_type == "send_parent":
                animation = self.create_broadcasting_animation(params)
                if animation is None:
                    continue
                group = animation
            elif event_type == "request_parent":
                animation = self.create_request_parent_animation(params)
                if animation is None:
                    continue
                group = animation
                
            else:
                continue
            animations.append(group)
        print(len(animations))
<<<<<<< HEAD
        self.play(Succession(*animations, run_time=120))
=======
        self.play(Succession(*animations))
>>>>>>> 501d8b5f
<|MERGE_RESOLUTION|>--- conflicted
+++ resolved
@@ -460,8 +460,4 @@
                 continue
             animations.append(group)
         print(len(animations))
-<<<<<<< HEAD
-        self.play(Succession(*animations, run_time=120))
-=======
-        self.play(Succession(*animations))
->>>>>>> 501d8b5f
+        self.play(Succession(*animations, run_time=120))